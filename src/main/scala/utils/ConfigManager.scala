package utils

import models.ErgoNamesConfig
import play.api.libs.json.{Json, Reads}
import scala.util.{Try,Success,Failure}
import java.io.FileNotFoundException

object ConfigManager {
  val pathToConfigFile: String = "config.json"
  implicit val configReads: Reads[ErgoNamesConfig] = Json.reads[ErgoNamesConfig]

  def fromEnv():  Try[ErgoNamesConfig] = {
    Try({
       val mintRequestsQueueUrl = sys.env.get("mintRequestsQueueUrl").get
       val dry = sys.env.get("dry").get.toBoolean
       val secretName = sys.env.get("secretName").get
       val awsRegion = sys.env.get("awsRegion") match {
         case Some(r) => r
         case None => sys.env.get("AWS_REGION").get  
       }
<<<<<<< HEAD
       ErgoNamesConfig(mintRequestsQueueUrl, dry, secretName, awsRegion)
=======
      val svgServiceUrl = sys.env.get("svgServiceUrl").get
       ErgoNamesConfig(mintRequestsQueueUrl, dry, secretName, awsRegion, svgServiceUrl)
>>>>>>> 2702d0b1
     }
    )
  }

  def fromFile(): Try[ErgoNamesConfig] =  {
    Try({
      val content = scala.io.Source.fromFile(pathToConfigFile).mkString
      Json.parse(content).as[ErgoNamesConfig]
    })
  }

  def getConfig(): Try[ErgoNamesConfig] = {
    // try to read config from env
    // otherwise revert to try to read config from file
    // fail if a valid config can't be created from either
    fromEnv() match {
      case Success(c) => Success(c)
      case Failure(r) => {
        println("reading config from file..")
        fromFile()
      }
    }
  }
}
<|MERGE_RESOLUTION|>--- conflicted
+++ resolved
@@ -18,12 +18,8 @@
          case Some(r) => r
          case None => sys.env.get("AWS_REGION").get  
        }
-<<<<<<< HEAD
-       ErgoNamesConfig(mintRequestsQueueUrl, dry, secretName, awsRegion)
-=======
       val svgServiceUrl = sys.env.get("svgServiceUrl").get
        ErgoNamesConfig(mintRequestsQueueUrl, dry, secretName, awsRegion, svgServiceUrl)
->>>>>>> 2702d0b1
      }
     )
   }
