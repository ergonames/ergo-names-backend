--- conflicted
+++ resolved
@@ -3,12 +3,8 @@
 scalaVersion := "2.12.15"
 
 // Scala dependencies
-<<<<<<< HEAD
-libraryDependencies += "org.ergoplatform" %% "ergo-appkit" % "4.0.7"
-=======
 libraryDependencies += "com.fasterxml.jackson.module" %% "jackson-module-scala" % "2.13.2"
 libraryDependencies += "org.ergoplatform" %% "ergo-appkit" % "4.0.10"
->>>>>>> cab8d2b6
 libraryDependencies += "com.typesafe.play" %% "play-json" % "2.9.2"
 libraryDependencies += "io.github.dav009" %% "ergopuppet" % "0.0.0+28-8ee0ca24+20220219-2144"  % Test
 libraryDependencies += ("org.scorexfoundation" %% "sigma-state" % "4.0.5" ).classifier("tests")  % Test
